from flask import Flask, request, jsonify
import asyncio
import logging
<<<<<<< HEAD
import json
from utils import normalize_pubkey, pubkey_to_bech32, parse_time_filter
=======
from utils import normalize_pubkey, parse_time_filter
from storage import Storage
import psycopg2
>>>>>>> a88bd9ae

app = Flask(__name__)
logging.basicConfig(level=logging.INFO)
logger = logging.getLogger(__name__)

# Storage instance
storage = Storage()
asyncio.run(storage.initialize())

@app.route('/api/events', methods=['GET'])
def get_events():
<<<<<<< HEAD
    """Get events with optional filters.

    Query parameters:
    - **tag**: Filter events containing tag key:value pairs. Can be repeated.
    """
    conn = None
=======
    """Get events with optional filters."""
>>>>>>> a88bd9ae
    try:
        # Extract and validate parameters
        raw_pubkey = request.args.get('pubkey')
        relay = request.args.get('relay')
        search_text = request.args.get('q')
        since = request.args.get('since')
        until = request.args.get('until')
        kind = request.args.get('kind')
        tags = request.args.getlist('tag')
        limit = min(int(request.args.get('limit', 100)), 1000)
        offset = max(0, int(request.args.get('offset', 0)))

        # Normalize pubkey if provided
        pubkey = normalize_pubkey(raw_pubkey) if raw_pubkey else None
        if raw_pubkey and not pubkey:
            return jsonify({
                'status': 'error',
                'message': 'Invalid pubkey format. Use either hex or npub format.'
            }), 400

        # Validate kind parameter
        if kind:
            try:
                kind = int(kind)
            except ValueError:
                return jsonify({
                    'status': 'error',
                    'message': 'Invalid kind parameter. Must be an integer.'
                }), 400

        # Parse time filters
        since_ts = parse_time_filter(since) if since else None
        until_ts = parse_time_filter(until) if until else None

<<<<<<< HEAD
        # Parse tag filters key:value
        tag_pairs = []
        for tag in tags:
            if ':' not in tag:
                return jsonify({
                    'status': 'error',
                    'message': 'Tag filters must be in key:value format'
                }), 400
            k, v = tag.split(':', 1)
            tag_pairs.append([k, v])

=======
        events, total_count = storage.query_events(
            pubkey=pubkey,
            relay=relay,
            q=search_text,
            kind=kind,
            since=since_ts,
            until=until_ts,
            limit=limit,
            offset=offset,
        )
>>>>>>> a88bd9ae
        # Build query
        query = """
            SELECT DISTINCT e.* FROM events e
        """
        params = []
        where_clauses = []

        if relay:
            query += " LEFT JOIN event_sources es ON e.id = es.event_id"
            relay_url = relay if relay.startswith('wss://') else f'wss://{relay}'
            where_clauses.append("es.relay_url = %s")
            params.append(relay_url)

        if pubkey:
            where_clauses.append("e.pubkey = %s")
            params.append(pubkey)

        if kind is not None:
            where_clauses.append("e.kind = %s")
            params.append(kind)

        for k, v in tag_pairs:
            where_clauses.append("(e.raw_data->'tags') @> %s::jsonb")
            params.append(json.dumps([[k, v]]))

        if search_text:
            where_clauses.append("to_tsvector('english', e.content) @@ plainto_tsquery(%s)")
            params.append(search_text)

        if since_ts:
            where_clauses.append("e.created_at >= %s")
            params.append(since_ts)
        if until_ts:
            where_clauses.append("e.created_at <= %s")
            params.append(until_ts)

        if where_clauses:
            query += " WHERE " + " AND ".join(where_clauses)

        # Add ordering and pagination
        query += " ORDER BY e.created_at DESC LIMIT %s OFFSET %s"
        params.extend([limit, offset])

        # Execute query
        conn = get_db_connection()
        with conn.cursor(cursor_factory=psycopg2.extras.RealDictCursor) as cursor:
            cursor.execute(query, params)
            events = cursor.fetchall()

            # Add relay sources and npub for each event
            for event in events:
                cursor.execute(
                    "SELECT relay_url FROM event_sources WHERE event_id = %s", 
                    (event['id'],)
                )
                event['relays'] = [r['relay_url'] for r in cursor.fetchall()]
                event['npub'] = pubkey_to_bech32(event['pubkey'])

            # Get total count for pagination
            count_query = f"SELECT COUNT(DISTINCT e.id) FROM ({query}) as e"
            cursor.execute(count_query, params)
            total_count = cursor.fetchone()['count']

        return jsonify({
            'status': 'success',
            'count': len(events),
            'total': total_count,
            'offset': offset,
            'limit': limit,
            'events': events
        })

    except Exception as e:
        logger.error(f"Error processing request: {e}")
        return jsonify({
            'status': 'error',
            'message': str(e)
        }), 500

@app.route('/api/stats', methods=['GET'])
def get_stats():
    """Get statistics about indexed events and relays."""
    conn = None
    try:
        conn = storage.pool.getconn()
        with conn.cursor(cursor_factory=psycopg2.extras.RealDictCursor) as cursor:
            # Get total events
            cursor.execute("SELECT COUNT(*) as count FROM events")
            total_events = cursor.fetchone()['count']

            # Get unique pubkeys
            cursor.execute("SELECT COUNT(DISTINCT pubkey) as count FROM events")
            unique_pubkeys = cursor.fetchone()['count']

            # Get relay stats
            cursor.execute("""
                SELECT relay_url, COUNT(DISTINCT event_id) as event_count
                FROM event_sources
                GROUP BY relay_url
                ORDER BY event_count DESC
            """)
            relay_stats = cursor.fetchall()

            return jsonify({
                'status': 'success',
                'stats': {
                    'total_events': total_events,
                    'unique_pubkeys': unique_pubkeys,
                    'relays': relay_stats
                }
            })

    except Exception as e:
        logger.error(f"Error getting stats: {e}")
        return jsonify({
            'status': 'error',
            'message': str(e)
        }), 500
    finally:
        if conn:
            storage.pool.putconn(conn)

@app.route('/api/health', methods=['GET'])
def health_check():
    """Basic health check endpoint"""
    try:
        # Test database connection
        conn = storage.pool.getconn()
        storage.pool.putconn(conn)
        return jsonify({
            'status': 'success',
            'message': 'API server is running and database is accessible'
        })
    except Exception as e:
        return jsonify({
            'status': 'error',
            'message': f'Database connection error: {str(e)}'
        }), 500

def cleanup():
    """Cleanup database connections"""
    if storage.pool is not None:
        storage.pool.closeall()

# Add cleanup on exit
import atexit
atexit.register(cleanup)

if __name__ == '__main__':
    logger.info("Starting API server...")
    app.run(host='0.0.0.0', port=5001, debug=True)<|MERGE_RESOLUTION|>--- conflicted
+++ resolved
@@ -1,14 +1,11 @@
 from flask import Flask, request, jsonify
 import asyncio
 import logging
-<<<<<<< HEAD
 import json
 from utils import normalize_pubkey, pubkey_to_bech32, parse_time_filter
-=======
-from utils import normalize_pubkey, parse_time_filter
+
 from storage import Storage
 import psycopg2
->>>>>>> a88bd9ae
 
 app = Flask(__name__)
 logging.basicConfig(level=logging.INFO)
@@ -20,16 +17,12 @@
 
 @app.route('/api/events', methods=['GET'])
 def get_events():
-<<<<<<< HEAD
     """Get events with optional filters.
 
     Query parameters:
     - **tag**: Filter events containing tag key:value pairs. Can be repeated.
     """
     conn = None
-=======
-    """Get events with optional filters."""
->>>>>>> a88bd9ae
     try:
         # Extract and validate parameters
         raw_pubkey = request.args.get('pubkey')
@@ -64,7 +57,6 @@
         since_ts = parse_time_filter(since) if since else None
         until_ts = parse_time_filter(until) if until else None
 
-<<<<<<< HEAD
         # Parse tag filters key:value
         tag_pairs = []
         for tag in tags:
@@ -76,7 +68,6 @@
             k, v = tag.split(':', 1)
             tag_pairs.append([k, v])
 
-=======
         events, total_count = storage.query_events(
             pubkey=pubkey,
             relay=relay,
@@ -87,7 +78,6 @@
             limit=limit,
             offset=offset,
         )
->>>>>>> a88bd9ae
         # Build query
         query = """
             SELECT DISTINCT e.* FROM events e
