from fastapi import FastAPI, Query, Depends, HTTPException
import psycopg2
import psycopg2.extras
import logging
from typing import Optional, List, Dict, Any
import atexit
import asyncio
from utils import normalize_pubkey, parse_time_filter
from storage import Storage
from fastapi.responses import JSONResponse

app = FastAPI(title="Nostr Harvester API", description="API for querying Nostr events")
logging.basicConfig(level=logging.INFO)
logger = logging.getLogger(__name__)

# Storage instance
storage = Storage()
asyncio.run(storage.initialize())

@app.get("/api/events", response_model=Dict[str, Any])
async def get_events(
    pubkey: Optional[str] = None, 
    relay: Optional[str] = None,
    q: Optional[str] = None,
    since: Optional[str] = None,
    until: Optional[str] = None,
    kind: Optional[int] = None,
    limit: Optional[int] = Query(100, ge=1, le=1000),
    offset: Optional[int] = Query(0, ge=0)
):
    """
    Get events with optional filters.
    
    - **pubkey**: Filter events by public key (hex or npub format)
    - **relay**: Filter events by the relay they were received from
    - **q**: Search for text within event content
    - **since**: Return events created after this time (timestamp or ISO format)
    - **until**: Return events created before this time (timestamp or ISO format)
    - **kind**: Filter events by kind
    - **limit**: Maximum number of events to return (default: 100, max: 1000)
    - **offset**: Pagination offset (default: 0)
    """
    try:
        # Normalize pubkey if provided
        normalized_pubkey = normalize_pubkey(pubkey) if pubkey else None
        if pubkey and not normalized_pubkey:
            return JSONResponse(
                status_code=400,
                content={
                    'status': 'error',
                    'message': 'Invalid pubkey format. Use either hex or npub format.'
                }
            )

        # Parse time filters
        since_ts = parse_time_filter(since) if since else None
        until_ts = parse_time_filter(until) if until else None

<<<<<<< HEAD
        events, total_count = storage.query_events(
            pubkey=normalized_pubkey,
            relay=relay,
            q=q,
            kind=kind,
            since=since_ts,
            until=until_ts,
            limit=limit,
            offset=offset,
        )
=======
        # Build query
        query = """
            SELECT DISTINCT e.* FROM events e
        """
        params = []
        where_clauses = []

        if relay:
            query += " LEFT JOIN event_sources es ON e.id = es.event_id"
            relay_url = relay if relay.startswith('wss://') else f'wss://{relay}'
            where_clauses.append("es.relay_url = %s")
            params.append(relay_url)

        if normalized_pubkey:
            where_clauses.append("e.pubkey = %s")
            params.append(normalized_pubkey)

        if kind is not None:
            where_clauses.append("e.kind = %s")
            params.append(kind)

        if q:
            where_clauses.append("to_tsvector('english', e.content) @@ plainto_tsquery(%s)")
            params.append(q)

        if since_ts:
            where_clauses.append("e.created_at >= %s")
            params.append(since_ts)
        if until_ts:
            where_clauses.append("e.created_at <= %s")
            params.append(until_ts)

        if where_clauses:
            query += " WHERE " + " AND ".join(where_clauses)

        # Add ordering and pagination
        query += " ORDER BY e.created_at DESC LIMIT %s OFFSET %s"
        params.extend([limit, offset])

        # Execute query
        conn = get_db_connection()
        with conn.cursor(cursor_factory=psycopg2.extras.RealDictCursor) as cursor:
            cursor.execute(query, params)
            events = cursor.fetchall()

            # Add relay sources and npub for each event
            for event in events:
                cursor.execute(
                    "SELECT relay_url FROM event_sources WHERE event_id = %s", 
                    (event['id'],)
                )
                event['relays'] = [r['relay_url'] for r in cursor.fetchall()]
                event['npub'] = pubkey_to_bech32(event['pubkey'])

            # Get total count for pagination
            count_query = f"SELECT COUNT(DISTINCT e.id) FROM ({query}) as e"
            cursor.execute(count_query, params)
            total_count = cursor.fetchone()['count']
>>>>>>> 4a2ee61f

        return {
            'status': 'success',
            'count': len(events),
            'total': total_count,
            'offset': offset,
            'limit': limit,
            'events': events
        }

    except Exception as e:
        logger.error(f"Error processing request: {e}")
        raise HTTPException(
            status_code=500,
            detail=f"Error processing request: {str(e)}"
        )

@app.get("/api/stats", response_model=Dict[str, Any])
async def get_stats():
    """
    Get statistics about indexed events and relays.
    """
    conn = None
    try:
        conn = storage.pool.getconn()
        with conn.cursor(cursor_factory=psycopg2.extras.RealDictCursor) as cursor:
            # Get total events
            cursor.execute("SELECT COUNT(*) as count FROM events")
            total_events = cursor.fetchone()['count']

            # Get unique pubkeys
            cursor.execute("SELECT COUNT(DISTINCT pubkey) as count FROM events")
            unique_pubkeys = cursor.fetchone()['count']

            # Get relay stats
            cursor.execute("""
                SELECT relay_url, COUNT(DISTINCT event_id) as event_count
                FROM event_sources
                GROUP BY relay_url
                ORDER BY event_count DESC
            """)
            relay_stats = cursor.fetchall()

            return {
                'status': 'success',
                'stats': {
                    'total_events': total_events,
                    'unique_pubkeys': unique_pubkeys,
                    'relays': relay_stats
                }
            }

    except Exception as e:
        logger.error(f"Error getting stats: {e}")
        raise HTTPException(
            status_code=500,
            detail=f"Error getting stats: {str(e)}"
        )
    finally:
        if conn:
            storage.pool.putconn(conn)

@app.get("/api/health", response_model=Dict[str, Any])
async def health_check():
    """
    Basic health check endpoint
    """
    try:
        # Test database connection
        conn = storage.pool.getconn()
        storage.pool.putconn(conn)
        return {
            'status': 'success',
            'message': 'API server is running and database is accessible'
        }
    except Exception as e:
        raise HTTPException(
            status_code=500,
            detail=f"Database connection error: {str(e)}"
        )

def cleanup():
    """Cleanup database connections"""
    if storage.pool is not None:
        storage.pool.closeall()

# Add cleanup on exit
atexit.register(cleanup)

if __name__ == '__main__':
    import uvicorn
    uvicorn.run("api_fastapi:app", host="0.0.0.0", port=8000, reload=True) <|MERGE_RESOLUTION|>--- conflicted
+++ resolved
@@ -56,7 +56,6 @@
         since_ts = parse_time_filter(since) if since else None
         until_ts = parse_time_filter(until) if until else None
 
-<<<<<<< HEAD
         events, total_count = storage.query_events(
             pubkey=normalized_pubkey,
             relay=relay,
@@ -67,7 +66,6 @@
             limit=limit,
             offset=offset,
         )
-=======
         # Build query
         query = """
             SELECT DISTINCT e.* FROM events e
@@ -126,7 +124,6 @@
             count_query = f"SELECT COUNT(DISTINCT e.id) FROM ({query}) as e"
             cursor.execute(count_query, params)
             total_count = cursor.fetchone()['count']
->>>>>>> 4a2ee61f
 
         return {
             'status': 'success',
