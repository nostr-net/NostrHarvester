--- conflicted
+++ resolved
@@ -59,7 +59,6 @@
         since_ts = parse_time_filter(since) if since else None
         until_ts = parse_time_filter(until) if until else None
 
-<<<<<<< HEAD
         # Parse tag filters in the format key:value
         tag_pairs = []
         if tags:
@@ -72,7 +71,6 @@
                 k, v = tag.split(':', 1)
                 tag_pairs.append([k, v])
 
-=======
         events, total_count = storage.query_events(
             pubkey=normalized_pubkey,
             relay=relay,
@@ -83,7 +81,6 @@
             limit=limit,
             offset=offset,
         )
->>>>>>> a88bd9ae
         # Build query
         query = """
             SELECT DISTINCT e.* FROM events e
