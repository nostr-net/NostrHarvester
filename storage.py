--- conflicted
+++ resolved
@@ -164,8 +164,6 @@
                 base_query = "SELECT DISTINCT e.* FROM events e"
                 join_clause = ""
                 params = []
-<<<<<<< HEAD
-
                 if filters:
                     where_clauses = []
                     if 'kinds' in filters:
@@ -183,7 +181,6 @@
                         params.append(filters['until'])
                     if where_clauses:
                         query += " WHERE " + " AND ".join(where_clauses)
-=======
                 where_clauses = []
 
                 if relay:
@@ -220,7 +217,6 @@
                 order_pagination = " ORDER BY e.created_at DESC LIMIT %s OFFSET %s"
                 query += order_pagination
                 params.extend([limit, offset])
->>>>>>> a88bd9ae
 
                 cursor.execute(query, params)
                 events = cursor.fetchall()
